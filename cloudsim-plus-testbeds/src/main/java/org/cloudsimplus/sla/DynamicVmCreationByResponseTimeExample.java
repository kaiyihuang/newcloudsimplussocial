/**
 * CloudSim Plus: A modern, highly-extensible and easier-to-use Framework for
 * Modeling and Simulation of Cloud Computing Infrastructures and Services.
 * http://cloudsimplus.org
 *
 * Copyright (C) 2015-2016 Universidade da Beira Interior (UBI, Portugal) and
 * the Instituto Federal de Educação Ciência e Tecnologia do Tocantins (IFTO,
 * Brazil).
 *
 * This file is part of CloudSim Plus.
 *
 * CloudSim Plus is free software: you can redistribute it and/or modify it
 * under the terms of the GNU General Public License as published by the Free
 * Software Foundation, either version 3 of the License, or (at your option) any
 * later version.
 *
 * CloudSim Plus is distributed in the hope that it will be useful, but WITHOUT
 * ANY WARRANTY; without even the implied warranty of MERCHANTABILITY or FITNESS
 * FOR A PARTICULAR PURPOSE. See the GNU General Public License for more
 * details.
 *
 * You should have received a copy of the GNU General Public License along with
 * CloudSim Plus. If not, see <http://www.gnu.org/licenses/>.
 */
package org.cloudsimplus.sla;

import java.io.FileNotFoundException;
import java.io.IOException;
import java.util.ArrayList;
import java.util.Comparator;
import static java.util.Comparator.comparingDouble;
import java.util.List;
import java.util.function.Predicate;

import org.cloudbus.cloudsim.allocationpolicies.VmAllocationPolicySimple;
import org.cloudbus.cloudsim.brokers.DatacenterBroker;
import org.cloudbus.cloudsim.brokers.DatacenterBrokerSimple;
import org.cloudbus.cloudsim.cloudlets.Cloudlet;
import org.cloudbus.cloudsim.cloudlets.CloudletExecutionInfo;
import org.cloudbus.cloudsim.cloudlets.CloudletSimple;
import org.cloudbus.cloudsim.core.CloudSim;
import org.cloudbus.cloudsim.core.Simulation;
import org.cloudbus.cloudsim.datacenters.Datacenter;
import org.cloudbus.cloudsim.datacenters.DatacenterCharacteristics;
import org.cloudbus.cloudsim.datacenters.DatacenterCharacteristicsSimple;
import org.cloudbus.cloudsim.datacenters.DatacenterSimple;
import org.cloudbus.cloudsim.distributions.ContinuousDistribution;
import org.cloudbus.cloudsim.distributions.UniformDistr;
import org.cloudbus.cloudsim.hosts.Host;
import org.cloudbus.cloudsim.hosts.HostSimple;
import org.cloudbus.cloudsim.provisioners.PeProvisionerSimple;
import org.cloudbus.cloudsim.provisioners.ResourceProvisioner;
import org.cloudbus.cloudsim.provisioners.ResourceProvisionerSimple;
import org.cloudbus.cloudsim.resources.Bandwidth;
import org.cloudbus.cloudsim.resources.Pe;
import org.cloudbus.cloudsim.resources.PeSimple;
import org.cloudbus.cloudsim.resources.Ram;
import org.cloudbus.cloudsim.schedulers.cloudlet.CloudletSchedulerTimeShared;
import org.cloudbus.cloudsim.schedulers.vm.VmScheduler;
import org.cloudbus.cloudsim.schedulers.vm.VmSchedulerTimeShared;
import org.cloudbus.cloudsim.util.Log;
import org.cloudbus.cloudsim.util.ResourceLoader;
import org.cloudbus.cloudsim.utilizationmodels.UtilizationModel;
import org.cloudbus.cloudsim.utilizationmodels.UtilizationModelFull;
import org.cloudbus.cloudsim.vms.Vm;
import org.cloudbus.cloudsim.vms.VmSimple;
import org.cloudsimplus.autoscaling.HorizontalVmScaling;
import org.cloudsimplus.autoscaling.HorizontalVmScalingSimple;
import org.cloudsimplus.builders.tables.CloudletsTableBuilderHelper;
import org.cloudsimplus.listeners.EventInfo;
import org.cloudsimplus.listeners.EventListener;
import org.cloudsimplus.migration.VmMigrationWhenCpuMetricIsViolatedExample;
import org.cloudsimplus.sla.readJsonFile.CpuUtilization;
import org.cloudsimplus.sla.readJsonFile.ResponseTime;
import org.cloudsimplus.sla.readJsonFile.SlaReader;

/**
 * An example that creates VMs dinamically in runtime, respecting the response
 * time limit.
 *
 * @author raysaoliveira
 */
public class DynamicVmCreationByResponseTimeExample {

    private static final int SCHEDULING_INTERVAL = 5;

    /**
     * The interval to request the creation of new Cloudlets.
     */
    private static final int CLOUDLETS_CREATION_INTERVAL = SCHEDULING_INTERVAL * 2;

    private static final int HOSTS = 50;
    private static final int HOST_PES = 32;
    private static final int VMS = 2;
    private static final int CLOUDLETS = 6;
    private final CloudSim simulation;
    private DatacenterBroker broker0;
    private List<Host> hostList;
    private List<Vm> vmList;
    private List<Cloudlet> cloudletList;

    /**
     * Different lengths that will be randomly assigned to created Cloudlets.
     */
    private static final long[] CLOUDLET_LENGTHS = {2000, 2000, 4000, 4000, 2000, 4000 };
    private ContinuousDistribution rand;

    private int createdCloudlets;
    private int createsVms;

    /**
     * The file containing the SLA Contract in JSON format.
     */
    public static final String METRICS_FILE = ResourceLoader.getResourcePath(VmMigrationWhenCpuMetricIsViolatedExample.class, "SlaMetrics.json");
    private double responseTimeSlaContract;
    private final double cpuUtilizationSlaContract;

    private double resourceVm;

    public static void main(String[] args) throws FileNotFoundException, IOException {
        Log.printFormattedLine(" Starting... ");
        new DynamicVmCreationByResponseTimeExample();
    }

    public DynamicVmCreationByResponseTimeExample() throws FileNotFoundException, IOException {

        final long seed = 1;
        rand = new UniformDistr(0, CLOUDLET_LENGTHS.length, seed);
        hostList = new ArrayList<>(HOSTS);
        vmList = new ArrayList<>(VMS);
        cloudletList = new ArrayList<>(CLOUDLETS);

        simulation = new CloudSim();

<<<<<<< HEAD
=======

>>>>>>> df16f0af
        SlaReader slaReader = new SlaReader(METRICS_FILE);
        ResponseTime rt = new ResponseTime(slaReader);
        rt.checkResponseTimeSlaContract();
        responseTimeSlaContract = rt.getMaxValueResponseTime();

        CpuUtilization cpu = new CpuUtilization(slaReader);
        cpu.checkCpuUtilizationSlaContract();
        cpuUtilizationSlaContract = cpu.getMaxValueCpuUtilization();

       // simulation.addOnClockTickListener(this::createNewCloudlets);

        createDatacenter();
        broker0 = new DatacenterBrokerSimple(simulation);
        broker0.setVmMapper(this::selectVmForCloudlet);

        vmList.addAll(createListOfScalableVms(VMS));

        createCloudletList();
        broker0.submitVmList(vmList);
        broker0.submitCloudletList(cloudletList);

        simulation.start();

        printSimulationResults();
    }

    /**
<<<<<<< HEAD
     * Selects a VM to run a Cloudlet that will minimize the Cloudlet response
     * time.
     *
     * @param cloudlet the Cloudlet to select a VM to
     * @return the selected Vm
     */
    private Vm selectVmForCloudlet(Cloudlet cloudlet) {
        List<Vm> createdVms = cloudlet.getBroker().getVmsCreatedList();
        Comparator<Vm> sortByNumberOfFreePes =
                Comparator.comparingInt(vm -> getExpectedNumberOfFreeVmPes(vm));
        Comparator<Vm> sortByExpectedCloudletResponseTime =
                Comparator.comparingDouble(vm -> getExpectedCloudletResponseTime(cloudlet, vm));
        createdVms.sort(
            sortByNumberOfFreePes
                .thenComparing(sortByExpectedCloudletResponseTime)
                .reversed());
        Vm mostFreePesVm = createdVms.stream().findFirst().orElse(Vm.NULL);

        Vm selectedVm = createdVms.stream()
                .filter(vm -> getExpectedNumberOfFreeVmPes(vm) >= cloudlet.getNumberOfPes())
                .filter(vm -> getExpectedCloudletResponseTime(cloudlet, vm) <= getResponseTimeSlaContract())
                .findFirst().orElse(mostFreePesVm);

        return selectedVm;
    }

    private double getExpectedCloudletResponseTime(Cloudlet cloudlet, Vm vm) {
        System.out.println("\t\t expected rt: " + cloudlet.getLength()/vm.getMips() );

        return cloudlet.getLength()/vm.getMips();
    }

    /**
     * Gets the expected amount of free PEs for a VM
     * @param vm
     * @return
     */
    private int getExpectedNumberOfFreeVmPes(Vm vm) {
        int totalPesNumberForExecCloudlets = vm
                .getCloudletScheduler()
                .getCloudletExecList()
                .stream()
                .map(CloudletExecutionInfo::getCloudlet)
                .mapToInt(Cloudlet::getNumberOfPes)
                .sum();

        if(totalPesNumberForExecCloudlets == 0){
            totalPesNumberForExecCloudlets = vm
                    .getCloudletScheduler()
                    .getCloudletWaitingList()
                    .stream()
                    .map(CloudletExecutionInfo::getCloudlet)
                    .mapToInt(Cloudlet::getNumberOfPes)
                    .sum();
        }

        final int totalVmFreePes =
               Math.max(0, vm.getNumberOfPes() - totalPesNumberForExecCloudlets);

        System.out.println("\t\ttotal pes cloudlet: "
                + totalPesNumberForExecCloudlets +
                " -> vm.pes: " + vm.getNumberOfPes() +
                " -> total free vm pes: "
                + totalVmFreePes);
        System.out.printf("\t\t%.2f: Number of running cloudlets for VM %d: %d\n",
                vm.getSimulation().clock(),
                vm.getId(),
                vm.getCloudletScheduler().getCloudletExecList().size());

        return totalVmFreePes;
=======
     * Selects a VM to run a Cloudlet that will minimize the Cloudlet response time.
     * @param cloudlet the Cloudlet to select a VM to
     * @return the selected Vm
     */
    private Vm selectVmForCloudlet(Cloudlet cloudlet){
        //@todo o método nao esta implementado ainda
        return null;
>>>>>>> df16f0af
    }

    /**
     * Creates new Cloudlets at every 10 seconds up to the 50th simulation
     * second. A reference to this method is set as the {@link EventListener} to
     * the {@link Simulation#addOnClockTickListener(EventListener)}. The method
     * is then called every time the simulation clock advances.
     *
     * @param eventInfo the information about the OnClockTick event that has
     * happened
     */
    private void createNewCloudlets(EventInfo eventInfo) {
        final long time = (long) eventInfo.getTime();
        if (time % CLOUDLETS_CREATION_INTERVAL == 0 && time <= 50) {
            final int numberOfCloudlets = 4;
            Log.printFormattedLine("\t#Creating %d Cloudlets at time %d.", numberOfCloudlets, time);
            List<Cloudlet> newCloudlets = new ArrayList<>(numberOfCloudlets);
            for (int i = 0; i < numberOfCloudlets; i++) {
                Cloudlet cloudlet = createCloudlet();
                cloudletList.add(cloudlet);
                newCloudlets.add(cloudlet);
            }

            broker0.submitCloudletList(newCloudlets);
        }
    }

    private Cloudlet createCloudlet() {
        final int id = createdCloudlets++;
        //randomly selects a length for the cloudlet
        final long length = CLOUDLET_LENGTHS[(int) rand.sample()];
        UtilizationModel utilization = new UtilizationModelFull();
        return new CloudletSimple(id, length, 2)
                .setFileSize(1024)
                .setOutputSize(1024)
                .setUtilizationModel(utilization)
                .setBroker(broker0);
    }

    private void createCloudletList() {
        for (int i = 0; i < CLOUDLETS; i++) {
            cloudletList.add(createCloudlet());
        }
    }

    /**
     * Creates a Datacenter and its Hosts.
     */
    private void createDatacenter() {
        for (int i = 0; i < HOSTS; i++) {
            hostList.add(createHost());
        }

        DatacenterCharacteristics characteristics = new DatacenterCharacteristicsSimple(hostList);
        Datacenter dc0 = new DatacenterSimple(simulation, characteristics, new VmAllocationPolicySimple());
        dc0.setSchedulingInterval(SCHEDULING_INTERVAL);
    }

    private Host createHost() {
        List<Pe> pesList = new ArrayList<>(HOST_PES);
        for (int i = 0; i < HOST_PES; i++) {
            pesList.add(new PeSimple(1000, new PeProvisionerSimple()));
        }

        ResourceProvisioner ramProvisioner = new ResourceProvisionerSimple(new Ram(20480));
        ResourceProvisioner bwProvisioner = new ResourceProvisionerSimple(new Bandwidth(100000));
        VmScheduler vmScheduler = new VmSchedulerTimeShared();
        final int id = hostList.size();
        return new HostSimple(id, 10000000, pesList)
                .setRamProvisioner(ramProvisioner)
                .setBwProvisioner(bwProvisioner)
                .setVmScheduler(vmScheduler);
    }

    /**
     * Creates a list of initial VMs in which each VM is able to scale
     * horizontally when it is overloaded.
     *
     * @param numberOfVms number of VMs to create
     * @return the list of scalable VMs
     * @see #createHorizontalVmScaling(Vm)
     */
    private List<Vm> createListOfScalableVms(final int numberOfVms) {
        List<Vm> newList = new ArrayList<>(numberOfVms);
        for (int i = 0; i < numberOfVms; i++) {
            Vm vm = createVm();
            createHorizontalVmScaling(vm);
            newList.add(vm);
        }

        return newList;
    }

    /**
     * Creates a Vm object.
     *
     * @return the created Vm
     */
    private Vm createVm() {
        final int id = createsVms++;
        Vm vm = new VmSimple(id, 1000, 2)
                .setRam(512).setBw(1000).setSize(10000).setBroker(broker0)
                .setCloudletScheduler(new CloudletSchedulerTimeShared());

        return vm;
    }

    /**
     * Creates a {@link HorizontalVmScaling} object for a given VM.
     *
     * @param vm the VM in which the Horizontal Scaling will be created
     * @see #createListOfScalableVms(int)
     */
    private void createHorizontalVmScaling(Vm vm) {
        HorizontalVmScaling horizontalScaling = new HorizontalVmScalingSimple();
        horizontalScaling
                .setVmSupplier(this::createVm)
                .setOverloadPredicate(this::isVmOverloaded);

        vm.setHorizontalScaling(horizontalScaling);
    }

    /**
     * A {@link Predicate} that checks if a given VM is overloaded or not based
     * on response time max value. A reference to this method is assigned to
     * each Horizontal VM Scaling created.
     *
     * @param vm the VM to check if it is overloaded
     * @return true if the VM is overloaded, false otherwise
     * @see #createHorizontalVmScaling(Vm)
     */
    private boolean isVmOverloaded(Vm vm) {
        double averageResponseTime = 0;

        averageResponseTime = calculateAverageResponseTime(vm);
        System.out.println("\t\t RT: " + averageResponseTime);
        return averageResponseTime > getResponseTimeSlaContract();
    }

    private double calculateAverageResponseTime(Vm vm) {
        int finishedCloudlets = 0;
        double sumResponseTime = 0;

        for (Cloudlet c : vm.getBroker().getCloudletsFinishedList()) {
            sumResponseTime += c.getResponseTime();
        }
        finishedCloudlets = vm.getBroker().getCloudletsFinishedList().size();
        return sumResponseTime / finishedCloudlets;
    }

    private void printSimulationResults() {
        List<Cloudlet> finishedCloudlets = broker0.getCloudletsFinishedList();
        Comparator<Cloudlet> sortByVmId = comparingDouble(c -> c.getVm().getId());
        Comparator<Cloudlet> sortByStartTime = comparingDouble(c -> c.getExecStartTime());
        finishedCloudlets.sort(sortByVmId.thenComparing(sortByStartTime));

        new CloudletsTableBuilderHelper(finishedCloudlets).build();
    }

    /**
     * @return the responseTimeSlaContract
     */
    public double getResponseTimeSlaContract() {
        return responseTimeSlaContract;
    }

    /**
     * @param responseTimeSlaContract the responseTimeSlaContract to set
     */
    public void setResponseTimeSlaContract(double responseTimeSlaContract) {
        this.responseTimeSlaContract = responseTimeSlaContract;
    }

    /**
     * @return the cpuUtilizationSlaContract
     */
    public double getCpuUtilizationSlaContract() {
        return cpuUtilizationSlaContract;
    }

    /**
     * @return the resourceVm
     */
    public double getResourceVm() {
        return resourceVm;
    }

    /**
     * @param resourceVm the resourceVm to set
     */
    public void setResourceVm(double resourceVm) {
        this.resourceVm = resourceVm;
    }
}<|MERGE_RESOLUTION|>--- conflicted
+++ resolved
@@ -132,10 +132,6 @@
 
         simulation = new CloudSim();
 
-<<<<<<< HEAD
-=======
-
->>>>>>> df16f0af
         SlaReader slaReader = new SlaReader(METRICS_FILE);
         ResponseTime rt = new ResponseTime(slaReader);
         rt.checkResponseTimeSlaContract();
@@ -163,7 +159,6 @@
     }
 
     /**
-<<<<<<< HEAD
      * Selects a VM to run a Cloudlet that will minimize the Cloudlet response
      * time.
      *
@@ -234,16 +229,7 @@
                 vm.getCloudletScheduler().getCloudletExecList().size());
 
         return totalVmFreePes;
-=======
-     * Selects a VM to run a Cloudlet that will minimize the Cloudlet response time.
-     * @param cloudlet the Cloudlet to select a VM to
-     * @return the selected Vm
-     */
-    private Vm selectVmForCloudlet(Cloudlet cloudlet){
-        //@todo o método nao esta implementado ainda
-        return null;
->>>>>>> df16f0af
-    }
+    }    
 
     /**
      * Creates new Cloudlets at every 10 seconds up to the 50th simulation
