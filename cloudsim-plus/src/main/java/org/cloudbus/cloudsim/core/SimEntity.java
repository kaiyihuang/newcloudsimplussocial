--- conflicted
+++ resolved
@@ -1,4 +1,3 @@
-<<<<<<< HEAD
 /*
  * Title:        CloudSim Toolkit
  * Description:  CloudSim (Cloud Simulation) Toolkit for Modeling and Simulation of Clouds
@@ -713,721 +712,4 @@
         return 0.0;
     }
 
-}
-=======
-/*
- * Title:        CloudSim Toolkit
- * Description:  CloudSim (Cloud Simulation) Toolkit for Modeling and Simulation of Clouds
- * Licence:      GPL - http://www.gnu.org/copyleft/gpl.html
- *
- * Copyright (c) 2009-2012, The University of Melbourne, Australia
- */
-package org.cloudbus.cloudsim.core;
-
-import org.cloudbus.cloudsim.Log;
-import org.cloudbus.cloudsim.network.NetworkTopology;
-import org.cloudbus.cloudsim.core.predicates.Predicate;
-
-/**
- * This class represents a simulation entity. An entity handles events and can
- * send events to other entities.
- *
- * @author Marcos Dias de Assuncao
- * @since CloudSim Toolkit 1.0
- */
-public abstract class SimEntity implements Cloneable, Nameable {
-
-    /**
-     * The entity name.
-     */
-    private String name;
-
-    /**
-     * The entity id.
-     */
-    private int id;
-
-    /**
-     * The buffer for selected incoming events.
-     */
-    private SimEvent buffer;
-
-    /**
-     * The entity's current state.
-     */
-    private int state;
-
-    /**
-     * Creates a new entity.
-     *
-     * @param name the name to be associated with the entity
-     * @throws IllegalArgumentException when the entity name is invalid
-     */
-    public SimEntity(String name) {
-        if (name.contains(" ")) {
-            throw new IllegalArgumentException("Entity names can't contain spaces.");
-        }
-        this.name = name;
-        id = -1;
-        state = RUNNABLE;
-        CloudSim.addEntity(this);
-    }
-
-    /**
-     * Gets the name of this entity.
-     *
-     * @return The entity's name
-     */
-    @Override
-    public String getName() {
-        return name;
-    }
-
-    /**
-     * Gets the unique id number assigned to this entity.
-     *
-     * @return The id number
-     */
-    @Override
-    public int getId() {
-        return id;
-    }
-
-    // The schedule functions
-    /**
-     * Sends an event to another entity by id number, with data. Note that the
-     * tag <code>9999</code> is reserved.
-     *
-     * @param dest The unique id number of the destination entity
-     * @param delay How many seconds after the current simulation time the event should be sent
-     * @param tag An user-defined number representing the type of event.
-     * @param data The data to be sent with the event.
-     */
-    public void schedule(int dest, double delay, int tag, Object data) {
-        if (!CloudSim.running()) {
-            return;
-        }
-        CloudSim.send(id, dest, delay, tag, data);
-    }
-
-    /**
-     * Sends an event to another entity by id number and with <b>no</b> data.
-     * Note that the tag <code>9999</code> is reserved.
-     *
-     * @param dest The unique id number of the destination entity
-     * @param delay How many seconds after the current simulation time the event should be sent
-     * @param tag An user-defined number representing the type of event.
-     */
-    public void schedule(int dest, double delay, int tag) {
-        schedule(dest, delay, tag, null);
-    }
-
-    /**
-     * Sends an event to another entity through a port with a given name, with
-     * data. Note that the tag <code>9999</code> is reserved.
-     *
-     * @param dest The name of the port to send the event through
-     * @param delay How many seconds after the current simulation time the event should be sent
-     * @param tag An user-defined number representing the type of event.
-     * @param data The data to be sent with the event.
-     */
-    public void schedule(String dest, double delay, int tag, Object data) {
-        schedule(CloudSim.getEntityId(dest), delay, tag, data);
-    }
-
-    /**
-     * Sends an event to another entity through a port with a given name, with
-     * <b>no</b> data. Note that the tag <code>9999</code> is reserved.
-     *
-     * @param dest The name of the port to send the event through
-     * @param delay How many seconds after the current simulation time the event should be sent
-     * @param tag An user-defined number representing the type of event.
-     */
-    public void schedule(String dest, double delay, int tag) {
-        schedule(dest, delay, tag, null);
-    }
-
-    /**
-     * Sends an event to another entity by id number, with data but no delay.
-     * Note that the tag <code>9999</code> is reserved.
-     *
-     * @param dest The unique id number of the destination entity
-     * @param tag An user-defined number representing the type of event.
-     * @param data The data to be sent with the event.
-     */
-    public void scheduleNow(int dest, int tag, Object data) {
-        schedule(dest, 0, tag, data);
-    }
-
-    /**
-     * Sends an event to another entity by id number and with <b>no</b> data and
-     * no delay. Note that the tag <code>9999</code> is reserved.
-     *
-     * @param dest The unique id number of the destination entity
-     * @param tag An user-defined number representing the type of event.
-     */
-    public void scheduleNow(int dest, int tag) {
-        schedule(dest, 0, tag, null);
-    }
-
-    /**
-     * Sends an event to another entity through a port with a given name, with
-     * data but no delay. Note that the tag <code>9999</code> is reserved.
-     *
-     * @param dest The name of the port to send the event through
-     * @param tag An user-defined number representing the type of event.
-     * @param data The data to be sent with the event.
-     */
-    public void scheduleNow(String dest, int tag, Object data) {
-        schedule(CloudSim.getEntityId(dest), 0, tag, data);
-    }
-
-    /**
-     * Send an event to another entity through a port with a given name, with
-     * <b>no</b> data and no delay. Note that the tag <code>9999</code> is
-     * reserved.
-     *
-     * @param dest The name of the port to send the event through
-     * @param tag An user-defined number representing the type of event.
-     */
-    public void scheduleNow(String dest, int tag) {
-        schedule(dest, 0, tag, null);
-    }
-
-    /**
-     * Sends a high priority event to another entity by id number, with data.
-     * Note that the tag <code>9999</code> is reserved.
-     *
-     * @param dest The unique id number of the destination entity
-     * @param delay How many seconds after the current simulation time the event should be sent
-     * @param tag An user-defined number representing the type of event.
-     * @param data The data to be sent with the event.
-     */
-    public void scheduleFirst(int dest, double delay, int tag, Object data) {
-        if (!CloudSim.running()) {
-            return;
-        }
-        CloudSim.sendFirst(id, dest, delay, tag, data);
-    }
-
-    /**
-     * Sends a high priority event to another entity by id number and with
-     * <b>no</b> data. Note that the tag <code>9999</code> is reserved.
-     *
-     * @param dest The unique id number of the destination entity
-     * @param delay How many seconds after the current simulation time the event should be sent
-     * @param tag An user-defined number representing the type of event.
-     */
-    public void scheduleFirst(int dest, double delay, int tag) {
-        scheduleFirst(dest, delay, tag, null);
-    }
-
-    /**
-     * Sends a high priority event to another entity through a port with a given
-     * name, with data. Note that the tag <code>9999</code> is reserved.
-     *
-     * @param dest The name of the port to send the event through
-     * @param delay How many seconds after the current simulation time the event should be sent
-     * @param tag An user-defined number representing the type of event.
-     * @param data The data to be sent with the event.
-     */
-    public void scheduleFirst(String dest, double delay, int tag, Object data) {
-        scheduleFirst(CloudSim.getEntityId(dest), delay, tag, data);
-    }
-
-    /**
-     * Sends a high priority event to another entity through a port with a given
-     * name, with <b>no</b>
-     * data. Note that the tag <code>9999</code> is reserved.
-     *
-     * @param dest The name of the port to send the event through
-     * @param delay How many seconds after the current simulation time the event should be sent
-     * @param tag An user-defined number representing the type of event.
-     */
-    public void scheduleFirst(String dest, double delay, int tag) {
-        scheduleFirst(dest, delay, tag, null);
-    }
-
-    /**
-     * Sends a high priority event to another entity by id number, with data and
-     * no delay. Note that the tag <code>9999</code> is reserved.
-     *
-     * @param dest The unique id number of the destination entity
-     * @param tag An user-defined number representing the type of event.
-     * @param data The data to be sent with the event.
-     */
-    public void scheduleFirstNow(int dest, int tag, Object data) {
-        scheduleFirst(dest, 0, tag, data);
-    }
-
-    /**
-     * Sends a high priority event to another entity by id number and with
-     * <b>no</b> data and no delay. Note that the tag <code>9999</code> is
-     * reserved.
-     *
-     * @param dest The unique id number of the destination entity
-     * @param tag An user-defined number representing the type of event.
-     */
-    public void scheduleFirstNow(int dest, int tag) {
-        scheduleFirst(dest, 0, tag, null);
-    }
-
-    /**
-     * Sends a high priority event to another entity through a port with a given
-     * name, with data and no delay. Note that the tag <code>9999</code> is
-     * reserved.
-     *
-     * @param dest The name of the port to send the event through
-     * @param tag An user-defined number representing the type of event.
-     * @param data The data to be sent with the event.
-     */
-    public void scheduleFirstNow(String dest, int tag, Object data) {
-        scheduleFirst(CloudSim.getEntityId(dest), 0, tag, data);
-    }
-
-    /**
-     * Sends a high priority event to another entity through a port with a given
-     * name, with <b>no</b>
-     * data and no delay. Note that the tag <code>9999</code> is reserved.
-     *
-     * @param dest The name of the port to send the event through
-     * @param tag An user-defined number representing the type of event.
-     */
-    public void scheduleFirstNow(String dest, int tag) {
-        scheduleFirst(dest, 0, tag, null);
-    }
-
-    /**
-     * Sets the entity to be inactive for a time period.
-     *
-     * @param delay the time period for which the entity will be inactive
-     */
-    public void pause(double delay) {
-        if (delay < 0) {
-            throw new IllegalArgumentException("Negative delay supplied.");
-        }
-        if (!CloudSim.running()) {
-            return;
-        }
-        CloudSim.pause(id, delay);
-    }
-
-    /**
-     * Counts how many events matching a predicate are waiting in the entity's
-     * deferred queue.
-     *
-     * @param p The event selection predicate
-     * @return The count of matching events
-     */
-    public int numEventsWaiting(Predicate p) {
-        return CloudSim.waiting(id, p);
-    }
-
-    /**
-     * Counts how many events are waiting in the entity's deferred queue.
-     *
-     * @return The count of events
-     */
-    public int numEventsWaiting() {
-        return CloudSim.waiting(id, CloudSim.SIM_ANY);
-    }
-
-    /**
-     * Extracts the first event matching a predicate waiting in the entity's
-     * deferred queue.
-     *
-     * @param p The event selection predicate
-     * @return the simulation event
-     */
-    public SimEvent selectEvent(Predicate p) {
-        if (!CloudSim.running()) {
-            return null;
-        }
-
-        return CloudSim.select(id, p);
-    }
-
-    /**
-     * Cancels the first event matching a predicate waiting in the entity's
-     * future queue.
-     *
-     * @param p The event selection predicate
-     * @return The number of events cancelled (0 or 1)
-     */
-    public SimEvent cancelEvent(Predicate p) {
-        if (!CloudSim.running()) {
-            return null;
-        }
-
-        return CloudSim.cancel(id, p);
-    }
-
-    /**
-     * Gets the first event matching a predicate from the deferred queue, or if
-     * none match, wait for a matching event to arrive.
-     *
-     * @param p The predicate to match
-     * @return the simulation event
-     */
-    public SimEvent getNextEvent(Predicate p) {
-        if (!CloudSim.running()) {
-            return null;
-        }
-        if (numEventsWaiting(p) > 0) {
-            return selectEvent(p);
-        }
-        return null;
-    }
-
-    /**
-     * Waits for an event matching a specific predicate. This method does not
-     * check the entity's deferred queue.
-     *
-     * @param p The predicate to match
-     */
-    public void waitForEvent(Predicate p) {
-        if (!CloudSim.running()) {
-            return;
-        }
-
-        CloudSim.wait(id, p);
-        state = WAITING;
-    }
-
-    /**
-     * Gets the first event waiting in the entity's deferred queue, or if there
-     * are none, wait for an event to arrive.
-     *
-     * @return the simulation event
-     */
-    public SimEvent getNextEvent() {
-        return getNextEvent(CloudSim.SIM_ANY);
-    }
-
-    /**
-     * This method is invoked by the {@link CloudSim} class when the simulation
-     * is started. It should be responsible for starting the entity up.
-     */
-    public abstract void startEntity();
-
-    /**
-     * Processes events or services that are available for the entity. This
-     * method is invoked by the {@link CloudSim} class whenever there is an
-     * event in the deferred queue, which needs to be processed by the entity.
-     *
-     * @param ev information about the event just happened
-     *
-     * @pre ev != null
-     * @post $none
-     */
-    public abstract void processEvent(SimEvent ev);
-
-    /**
-     * Shuts down the entity. This method is invoked by the {@link CloudSim}
-     * before the simulation finishes. If you want to save data in log files
-     * this is the method in which the corresponding code would be placed.
-     */
-    public abstract void shutdownEntity();
-
-    /**
-     * The run loop to process events fired during the simulation. The events
-     * that will be processed are defined in the
-     * {@link #processEvent(org.cloudbus.cloudsim.core.SimEvent)} method.
-     *
-     * @see #processEvent(org.cloudbus.cloudsim.core.SimEvent)
-     */
-    public void run() {
-        SimEvent ev = buffer != null ? buffer : getNextEvent();
-
-        while (ev != null) {
-            processEvent(ev);
-            if (state != RUNNABLE) {
-                break;
-            }
-
-            ev = getNextEvent();
-        }
-
-        buffer = null;
-    }
-
-    /**
-     * Gets a clone of the entity. This is used when independent replications
-     * have been specified as an output analysis method. Clones or backups of
-     * the entities are made in the beginning of the simulation in order to
-     * reset the entities for each subsequent replication. This method should
-     * not be called by the user.
-     *
-     * @return A clone of the entity
-     * @throws CloneNotSupportedException when the entity doesn't support
-     * cloning
-     */
-    @Override
-    protected final Object clone() throws CloneNotSupportedException {
-        SimEntity copy = (SimEntity) super.clone();
-        copy.setName(name);
-        copy.setEventBuffer(null);
-        return copy;
-    }
-
-    // Used to set a cloned entity's name
-    /**
-     * Sets the name.
-     *
-     * @param new_name the new name
-     */
-    private void setName(String new_name) {
-        name = new_name;
-    }
-
-    // --------------- PACKAGE LEVEL METHODS ------------------
-    /**
-     * Gets the entity state.
-     *
-     * @return the state
-     */
-    protected int getState() {
-        return state;
-    }
-
-    /**
-     * Gets the event buffer.
-     *
-     * @return the event buffer
-     */
-    protected SimEvent getEventBuffer() {
-        return buffer;
-    }
-
-    // The entity states
-    //@todo The states should be an enum.
-    /**
-     * The Constant RUNNABLE.
-     */
-    public static final int RUNNABLE = 0;
-
-    /**
-     * The Constant WAITING.
-     */
-    public static final int WAITING = 1;
-
-    /**
-     * The Constant HOLDING.
-     */
-    public static final int HOLDING = 2;
-
-    /**
-     * The Constant FINISHED.
-     */
-    public static final int FINISHED = 3;
-
-    /**
-     * Sets the entity state.
-     *
-     * @param state the new state
-     */
-    protected void setState(int state) {
-        this.state = state;
-    }
-
-    /**
-     * Sets the entity id.
-     *
-     * @param id the new id
-     */
-    protected void setId(int id) {
-        this.id = id;
-    }
-
-    /**
-     * Sets the event buffer.
-     *
-     * @param e the new event buffer
-     */
-    protected void setEventBuffer(SimEvent e) {
-        buffer = e;
-    }
-
-    // --------------- EVENT / MESSAGE SEND WITH NETWORK DELAY METHODS ------------------
-    /**
-     * Sends an event/message to another entity by <tt>delaying</tt> the
-     * simulation time from the current time, with a tag representing the event
-     * type.
-     *
-     * @param entityId the id number of the destination entity
-     * @param delay How many seconds after the current simulation time the event should be sent.
-     * If delay is a negative number, then it will be changed to 0
-     * @param cloudSimTag an user-defined number representing the type of an
-     * event/message
-     * @param data A reference to data to be sent with the event
-     * @pre entityID > 0
-     * @pre delay >= 0.0
-     * @pre data != null
-     * @post $none
-     */
-    protected void send(int entityId, double delay, int cloudSimTag, Object data) {
-        if (entityId < 0) {
-            return;
-        }
-
-        // if delay is -ve, then it doesn't make sense. So resets to 0.0
-        if (delay < 0) {
-            delay = 0;
-        }
-
-        if (Double.isInfinite(delay)) {
-            throw new IllegalArgumentException("The specified delay is infinite value");
-        }
-
-        if (entityId < 0) {
-            Log.printConcatLine(getName(), ".send(): Error - " + "invalid entity id ", entityId);
-            return;
-        }
-
-        int srcId = getId();
-        if (entityId != srcId) {// only delay messages between different entities
-            delay += getNetworkDelay(srcId, entityId);
-        }
-
-        schedule(entityId, delay, cloudSimTag, data);
-    }
-
-    /**
-     * Sends an event/message to another entity by <tt>delaying</tt> the
-     * simulation time from the current time, with a tag representing the event
-     * type.
-     *
-     * @param entityId the id number of the destination entity
-     * @param delay How many seconds after the current simulation time the event should be sent.
-     * If delay is a negative number, then it will be changed to 0
-     * @param cloudSimTag an user-defined number representing the type of an
-     * event/message
-     * @pre entityID > 0
-     * @pre delay >= 0.0
-     * @post $none
-     */
-    protected void send(int entityId, double delay, int cloudSimTag) {
-        send(entityId, delay, cloudSimTag, null);
-    }
-
-    /**
-     * Sends an event/message to another entity by <tt>delaying</tt> the
-     * simulation time from the current time, with a tag representing the event
-     * type.
-     *
-     * @param entityName the name of the destination entity
-     * @param delay How many seconds after the current simulation time the event should be sent.
-     * If delay is a negative number, then it will be changed to 0
-     * @param cloudSimTag an user-defined number representing the type of an
-     * event/message
-     * @param data A reference to data to be sent with the event
-     * @pre entityName != null
-     * @pre delay >= 0.0
-     * @pre data != null
-     * @post $none
-     */
-    protected void send(String entityName, double delay, int cloudSimTag, Object data) {
-        send(CloudSim.getEntityId(entityName), delay, cloudSimTag, data);
-    }
-
-    /**
-     * Sends an event/message to another entity by <tt>delaying</tt> the
-     * simulation time from the current time, with a tag representing the event
-     * type.
-     *
-     * @param entityName the name of the destination entity
-     * @param delay How many seconds after the current simulation time the event should be sent.
-     * If delay is a negative number, then it will be changed to 0
-     * @param cloudSimTag an user-defined number representing the type of an
-     * event/message
-     * @pre entityName != null
-     * @pre delay >= 0.0
-     * @post $none
-     */
-    protected void send(String entityName, double delay, int cloudSimTag) {
-        send(entityName, delay, cloudSimTag, null);
-    }
-
-    /**
-     * Sends an event/message to another entity, with a tag representing the
-     * event type.
-     *
-     * @param entityId the id number of the destination entity
-     * @param cloudSimTag an user-defined number representing the type of an
-     * event/message
-     * @param data A reference to data to be sent with the event
-     * @pre entityID > 0
-     * @pre delay >= 0.0
-     * @pre data != null
-     * @post $none
-     */
-    protected void sendNow(int entityId, int cloudSimTag, Object data) {
-        send(entityId, 0, cloudSimTag, data);
-    }
-
-    /**
-     * Sends an event/message to another entity, with a tag representing the
-     * event type.
-     *
-     * @param entityId the id number of the destination entity
-     * @param cloudSimTag an user-defined number representing the type of an
-     * event/message
-     * @pre entityID > 0
-     * @pre delay >= 0.0
-     * @post $none
-     */
-    protected void sendNow(int entityId, int cloudSimTag) {
-        send(entityId, 0, cloudSimTag, null);
-    }
-
-    /**
-     * Sends an event/message to another entity, with a tag representing the
-     * event type.
-     *
-     * @param entityName the name of the destination entity
-     * @param cloudSimTag an user-defined number representing the type of an
-     * event/message
-     * @param data A reference to data to be sent with the event
-     * @pre entityName != null
-     * @pre delay >= 0.0
-     * @pre data != null
-     * @post $none
-     */
-    protected void sendNow(String entityName, int cloudSimTag, Object data) {
-        send(CloudSim.getEntityId(entityName), 0, cloudSimTag, data);
-    }
-
-    /**
-     * Sends an event/message to another entity, with a tag representing the
-     * event type.
-     *
-     * @param entityName the name of the destination entity
-     * @param cloudSimTag an user-defined number representing the type of an
-     * event/message
-     * @pre entityName != null
-     * @pre delay >= 0.0
-     * @post $none
-     */
-    protected void sendNow(String entityName, int cloudSimTag) {
-        send(entityName, 0, cloudSimTag, null);
-    }
-
-    /**
-     * Gets the network delay associated to the sent of a message from a given
-     * source to a given destination.
-     *
-     * @param src source of the message
-     * @param dst destination of the message
-     * @return delay to send a message from src to dst
-     * @pre src >= 0
-     * @pre dst >= 0
-     */
-    private double getNetworkDelay(int src, int dst) {
-        if (NetworkTopology.isNetworkEnabled()) {
-            return NetworkTopology.getDelay(src, dst);
-        }
-        return 0.0;
-    }
-
-}
->>>>>>> e1280067
+}